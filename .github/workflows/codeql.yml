--- conflicted
+++ resolved
@@ -12,7 +12,7 @@
   analyze:
     name: Analyze
     runs-on: ubuntu-latest
-    
+
     permissions:
       actions: read
       contents: read
@@ -37,44 +37,21 @@
       run: |
         python -m pip install --upgrade pip
         if [ -f requirements.txt ]; then pip install -r requirements.txt; fi
-<<<<<<< HEAD
-<<<<<<< HEAD
-=======
-=======
->>>>>>> b959009f
 
     - name: Skip autobuild
       run: echo "Skipping autobuild for Python"
       if: matrix.language == 'python'
-<<<<<<< HEAD
->>>>>>> b959009f245fca608b3d71664c26e82525507d9a
-=======
->>>>>>> b959009f
 
     - name: Initialize CodeQL
       uses: github/codeql-action/init@v3
       with:
         languages: ${{ matrix.language }}
         queries: security-and-quality
-<<<<<<< HEAD
-<<<<<<< HEAD
-
-    - name: No-op build for single Python file
-      run: true
-=======
         disable-autobuild: true
 
     - name: No-op build for single Python file
       run: true
       if: matrix.language == 'python'
->>>>>>> b959009f245fca608b3d71664c26e82525507d9a
-=======
-        disable-autobuild: true
-
-    - name: No-op build for single Python file
-      run: true
-      if: matrix.language == 'python'
->>>>>>> b959009f
 
     - name: Perform CodeQL Analysis
       uses: github/codeql-action/analyze@v3